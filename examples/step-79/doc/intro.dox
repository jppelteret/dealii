<a name="Intro"></a>
<h1>Introduction</h1>

Topology Optimization of Elastic Media is a technique used to optimize a
structure that is bearing some load. Ideally, we would like to minimize the
maximum stress placed on a structure by selecting a region $E$ where material is
placed. In other words,
@f[
  \text{Minimize}\norm{\boldsymbol{\sigma} (\mathbf{u}) }_\infty
@f]
@f[
  \text{subject to } |E|\leq V_{\max},
@f]
@f[
  \text{and } \nabla \cdot \boldsymbol{\sigma} + \mathbf{F} = \mathbf{0}.
@f]
<<<<<<< HEAD
Here, $\boldsymbol{\sigma} = \mathbf{C} : \boldsymbol{\varepsilon}(\mathbf{u})$ is the stress within the body that is
=======
Here, $\boldsymbol{\sigma}=C\varepsilon(\mathbf u)$ is the stress within the body that is
>>>>>>> 8bf6c599
caused by the external forces $\mathbf F$, where we have for simplicity assumed
that the material is linear-elastic and so $\mathbf{C}$ is the stress-strain tensor and
$\boldsymbol{\varepsilon}(\mathbf{u})=\frac{1}{2} (\nabla \mathbf{u} + (\nabla\mathbf{u})^T)$ is the
small-deformation strain as a function of the displacement $\mathbf{u}$ -- see
step-8 and step-17 for more on linear elasticity. In the formulation above,
$V_\text{max}$ is the maximal amount of material we are willing to provide to
build the object. The last of the constraints is the partial differential
equation that relates stress $\boldsymbol{\sigma}$ and forces $\mathbf F$ and is simply the
steady-state force balance.

That said, the infinity norm above creates a problem: As a function of location
of material, this objective function is necessarily not differentiable, making
prospects of optimization rather bleak. So instead, a common approach in
topology optimization is to find an approximate solution by optimizing a related
problem: We would like to minimize the strain energy. This is a
measure of the potential energy stored in an object due to its deformation, but
also works as a measure of total deformation over the structure.

@f[
  \text{Minimize  } \int_E \frac{1}{2}\boldsymbol{\sigma} : \boldsymbol{\varepsilon}
@f]
@f[
  \text{subject to } \norm{E}\leq V_{\max}
@f]
@f[
  \text{and } \nabla \cdot \boldsymbol{\sigma} + \mathbf{F} = \mathbf{0}
@f]

The value of the objective function is calculated using a finite element method,
where the solution is the displacements. This is placed inside of a nonlinear
solver loop that solves for a vector denoting placement of material.

<h3>Solid Isotropic Material with Penalization</h3>

In actual practice, we can only build objects in which the material is either
present, or not present, at any given point -- i.e., we would have an indicator
function $\rho_E(\mathbf{x})\in \{0,1\}$ that describes the material-filled
region and that we want to find through the optimization problem. In this case,
the optimization problem becomes combinatorial, and very expensive to solve.
Instead, we use an approach called Solid Isotropic Material with Penalization,
or SIMP. @cite Bendse2004

The SIMP method is based on an idea of allowing the material to exist in a
location with a density $\rho$ between 0 and 1. A density of 0 suggests the
material is not there, and it is not a part of the structure, while a density of
1 suggests the material is present. Values between 0 and 1 do not reflect a
design we can create in the real-world, but allow us to turn the combinatorial
problem into a continuous one. One then looks at density values $\rho$,
with the constraint that $0 < \rho_{\min} \leq \rho \leq 1$. The minimum value
$\rho_{\min}$, typically chosen to be around $10^{-3}$, avoids the possibility
of having an infinite strain energy, but is small enough to provide accurate
results.

The straightforward application of the effect of this "density" on the
elasticity of the media would be to simply multiply the stiffness tensor $\mathbf{C}_0$
of the medium by the given density, that is, $\mathbf{C} = \rho \mathbf{C}_0$. However, this
approach often gives optimal solutions where density values are far from both 0
and 1. As one wants to find a real-world solution, meaning the material either
is present or it is not, a penalty is applied to these in-between values. A
simple and effective way to do this is to multiply the stiffness tensor by the
density raised to some integer power penalty parameter $p$, so that
$\mathbf{C} = \rho^p \mathbf{C}_0$. This makes density values farther away from 0 or 1 less
effective. It has been shown that using $p=3$ is sufficiently high to create
'black-and-white' solutions: that is, one gets optimal solutions in which
material is either present or not present at all points.

More material should always provide a structure with a lower strain energy, and so the
inequality constraint can be viewed as an equality where the total volume used
is the maximum volume.

Using this density idea also allows us to reframe the volume constraint on the
optimization problem. Use of SIMP then turns the optimization problem into the
following:

@f[
  \text{Minimize  } \int_\Omega \frac{1}{2}\boldsymbol{\sigma}(\rho) : \boldsymbol{\varepsilon}(\rho)
@f]
@f[
  \text{subject to } \int_\Omega \rho(x) = V_{\max},
@f]
@f[
  0<\rho_{\min}\leq \rho(x) \leq 1,
@f]
@f[
<<<<<<< HEAD
  \nabla \cdot \boldsymbol{\sigma}(\rho) + \mathbf{F} = \mathbf{0}
@f]
The final constraint, the elasticity equation, gives a method for finding
$\boldsymbol{\sigma}$ and $\boldsymbol{\varepsilon}$ given the density $\rho$.
=======
  \nabla \cdot \boldsymbol{\sigma}(\rho) + \mathbf{F} = 0 \quad \text{on } \Omega
@f]
The final constraint, the balance of linear momentum given by the elasticity equation,
 gives a method for finding $\boldsymbol{\sigma}$ and $\boldsymbol{\varepsilon}$ given the density $\rho$.
>>>>>>> 8bf6c599


<h3>Elasticity Equation</h3>
The elasticity equation in the time independent limit reads
@f[
  \nabla \cdot \boldsymbol{\sigma} + \mathbf{F} = \mathbf{0} .
@f]
In the situations we will care about, we will assume that the medium is linear
and in that case, we have that
@f[
  \boldsymbol{\sigma} = \mathbf{C} : \boldsymbol{\varepsilon} = \rho^p \mathbf{C}_0 : \boldsymbol{\varepsilon}(\mathbf{u})
   = \rho^p \mathbf{C}_0 : \left[\frac{1}{2} (\nabla \mathbf{u} + (\nabla \mathbf{u})^T) \right],
@f]
and in everything we will do below, we will always consider the displacement
field $\mathbf{u}$ as the only solution variable, rather than considering
$\mathbf{u}$ and $\boldsymbol{\sigma}$ as solution variables (as is done in mixed
formulations).

Furthermore, we will make the assumption that the material is linear isotropic,
in which case the stress-strain tensor can be expressed in terms of the Lam\'{e}
 parameters $\lambda,\mu$ such that
@f[
  \boldsymbol{\sigma} = \rho^p (\lambda \text{tr}(\boldsymbol{\varepsilon}) \mathbf{I} + 2 \mu \boldsymbol{\varepsilon})
@f]
@f[
<<<<<<< HEAD
  \sigma_{i,j} = \rho^p (\lambda \varepsilon_{k,k} \delta_{i,j}
=======
  \sigma\_{i,j} = \rho^p (\lambda  \varepsilon_{k,k} \delta_{i,j}
>>>>>>> 8bf6c599
  + 2 \mu \varepsilon_{i,j})
@f]
See step-8 for how this transformation works.

Integrating the objective function by parts, along with using the elasticity
equation constraint, gives a simplification of the objective problem as follows:

Integration by parts of the objective function gives
@f[
<<<<<<< HEAD
  \int_\Omega \boldsymbol{\sigma}(\rho) : (\nabla \mathbf{u} + (\nabla \mathbf{u}))^T +
  \int_\Omega (\nabla \cdot \boldsymbol{\sigma}(\rho)) \cdot \mathbf{u} =
  \int_{\partial \Omega} \mathbf{t} \cdot \mathbf{u}
=======
  \int_\Omega \sigma(\rho) : (\nabla \textbf{u} + (\nabla \textbf{u})^T) d\Omega+
  \int_\Omega (\nabla \cdot \sigma(\rho)) \cdot \textbf{u}d\Omega =
  \int_{\partial \Omega} \textbf{t} \cdot \textbf{u} d\partial\Omega.
>>>>>>> 8bf6c599
@f]

The linear elasticity equation can then be substituted into the objective function, giving
@f[
<<<<<<< HEAD
  \int_\Omega \boldsymbol{\sigma}(\rho) : (\nabla \mathbf{u} + (\nabla \mathbf{u})^T) =
  \int_\Omega \mathbf{F}\cdot \mathbf{u} +
  \int_{\partial \Omega} \mathbf{t} \cdot \mathbf{u}
=======
  \int_\Omega \sigma(\rho) : (\nabla \textbf{u} + (\nabla u)^T) d\Omega =
  \int_\Omega \textbf{F}\cdot \textbf{u} d\Omega +
  \int_{\partial \Omega} \textbf{t} \cdot \textbf{u} d\partial\Omega
>>>>>>> 8bf6c599
@f]

Because we are assuming no body forces, this simplifies all the way to

@f[
<<<<<<< HEAD
  \int_\Omega \boldsymbol{\sigma}(\rho) : (\nabla \mathbf{u} + (\nabla \mathbf{u})^T)
  = \int_{\partial \Omega} \mathbf{t} \cdot \mathbf{u}
=======
  \int_\Omega \sigma(\rho) : (\nabla \textbf{u} + (\nabla \textbf{u})^T) d\Omega
  = \int_{\partial \Omega} \textbf{t} \cdot \textbf{u} d\partial\Omega
>>>>>>> 8bf6c599
@f]

<h3>Making the solution mesh-independent</h3>

Typically, the solutions to topology optimization problems are
mesh-dependent, and as such the problem is ill-posed. This is because
fractal structures are often formed as the mesh is refined further. As the mesh gains
resolution, the optimal solution typically gains smaller and smaller structures.
There are a few competing workarounds to this issue, but the most popular for
first order optimization is the sensitivity filter, while second order
optimization methods tend to prefer use of a density filter.

As the filters affect the gradient and Hessian of the strain energy (i.e., the
objective function), the choice of filter has an effect on the solution of the
problem. The density filter as part of a second order method works by
introducing an unfiltered density, which we refer to as $\varrho$, and then
requiring that the density be a convolution of the unfiltered density:
@f[
  \rho = H(\varrho).
@f]
Here, $H$ is an operator so that $\rho(\mathbf{x})$ is some kind of average of
the values of $\varrho$ in the area around $\mathbf{x}$ -- i.e., it is a smoothed
version of $\varrho$.

This prevents checkerboarding; the radius of the filter allows the user to
define an effective minimal beam width for the optimal structures we seek to
find.

<h3>Complete Problem Formulation</h3>

The minimization problem is now
@f[
<<<<<<< HEAD
  \min_{\rho,\varrho,\mathbf{u}} \int_{\partial\Omega} \mathbf{u} \cdot \mathbf{t}
@f]
@f[
  \text{s.t.   } \rho = H(\varrho)
@f]
@f[
  \int_\Omega \rho^p \left(\frac{\mu}{2}\left(\boldsymbol{\varepsilon}(\mathbf{v}):
  \boldsymbol{\varepsilon}(\mathbf{u})) \right) + \lambda \left( \nabla \cdot \mathbf{u} \nabla
  \cdot \mathbf{v} \right)  \right) = \int_{\partial \Omega} \mathbf{v} \cdot
  \mathbf{t}
=======
  \min_{\rho,\sigma,\mathbf u} \int_{\partial\Omega} \textbf{u} \cdot \textbf{t} d\partial\Omega
@f]
@f[
  \text{subject to   } \rho = H(\sigma)
@f]
@f[
  \int_\Omega \rho^p \left(\frac{\mu}{2}\left(\varepsilon(\textbf{v}):
  \varepsilon(\textbf{u})) \right) + \lambda \left( \nabla \cdot \textbf{u} \nabla
  \cdot \textbf{v} \right)  \right) d\Omega = \int_{\partial \Omega} \textbf{v} \cdot
  \textbf{t} d\partial\Omega
>>>>>>> 8bf6c599
@f]
@f[
  \int_\Omega \rho d\Omega= V
@f]
@f[
  0\leq \varrho \leq 1
@f]

The inequality constraints are dealt with by first introducing slack variables,
and second using log barriers to ensure that we obtain an interior-point
method. The penalty parameter is going to be $\alpha$, and the following slack
variables are
<ol>
    <li> $s_1$ - a slack variable corresponding to the lower bound</li>
    <li> $s_2$ - a slack variable corresponding to the upper bound.</li>
</ol>
This now gives the following problem:
@f[
<<<<<<< HEAD
  \min_{\rho,\varrho,\mathbf{u}, s_1, s_2} \int_{\partial\Omega} \mathbf{u} \cdot
  \mathbf{t} - \alpha \int_\Omega \left(\log(s_1) + \log(s_2)\right)
@f]
@f[
  \text{s.t.   } \rho = H(\varrho)
@f]
@f[
  \int_\Omega \rho^p \left(\frac{\mu}{2}\left(\boldsymbol{\varepsilon}(\mathbf{v}):
  \boldsymbol{\varepsilon}(\mathbf{u})) \right) + \lambda \left( \nabla \cdot \mathbf{u} \nabla
  \cdot \mathbf{v} \right)  \right) = \int_{\partial \Omega} \mathbf{v} \cdot
  \mathbf{t}
=======
  \min_{\rho,\sigma,\mathbf u, s_1, s_2} \int_{\partial\Omega} \textbf{u} \cdot
  \textbf{t} d\partial\Omega- \alpha \int_\Omega \left(\log(s_1) + \log(s_2)\right) d\Omega
@f]
@f[
  \text{subject to   } \rho = H(\sigma)
@f]
@f[
  \int_\Omega \rho^p \left(\frac{\mu}{2}\left(\varepsilon(\textbf{v}):
  \varepsilon(\textbf{u})) \right) + \lambda \left( \nabla \cdot \textbf{u} \nabla
  \cdot \textbf{v} \right)  \right) d\Omega = \int_{\partial \Omega} \textbf{v} \cdot
  \textbf{t} d\partial\Omega
>>>>>>> 8bf6c599
@f]
@f[
  \int_\Omega \rho d\Omega = V
@f]
@f[
  \varrho = s_1
@f]
@f[
  1-\varrho = s_2
@f]

With these variables in place, we can then follow the usual approach to solving
constrained optimization problems: We introduce a Lagrangian in which we combine
 the objective function and the constraints by multiplying the constraints by
 Lagrange multipliers. Specifically, we will use the following symbols for the
 Lagrange multipliers for the various constraints:
<ol>
    <li> $\mathbf{y}_1 $ - a Lagrange multiplier corresponding to the
    elasticity constraint </li>
    <li> $y_2$ - a Lagrange multiplier corresponding to the convolution
    filter constraint </li>
    <li> $z_1$ - a Lagrange multiplier corresponding to the lower slack variable </li>
    <li> $z_2$ - a Lagrange multiplier corresponding to the upper slack variable. </li>
</ol>
With these variables, the Lagrangian function reads as follows:

@f{multiline}{
<<<<<<< HEAD
  \mathcal{L} = \int_{\partial\Omega} \mathbf{u} \cdot \mathbf{t}
   - \alpha \int_\Omega \left(\log(s_1) + \log(s_2)\right) -  \left(\int_\Omega
   \rho^p \left(\frac{\mu}{2}\left(\boldsymbol{\varepsilon}(\mathbf{y}_1):\boldsymbol{\varepsilon}(\mathbf{u}))
   \right) + \lambda \left( \nabla \cdot \mathbf{u} \nabla \cdot \mathbf{y}_1
   \right)  \right)- \int_{\partial \Omega} \mathbf{y}_1 \cdot \mathbf{t}\right)
   \\- y_2 (\rho - H(\varrho)) - z_1 (\varrho-s_1) - z_2 (1 - s_2 -\varrho)
=======
  \mathcal{L} = \int_{\partial\Omega} \textbf{u} \cdot \textbf{t} d\partial\Omega
   - \alpha \int_\Omega \left(\log(s_1) + \log(s_2)\right) d\Omega - \left( \int_\Omega
   \rho^p \left(\frac{\mu}{2}\left(\varepsilon(\textbf{y}_1):\varepsilon(\textbf{u}))
   \right) + \lambda \left( \nabla \cdot \textbf{u} \nabla \cdot \textbf{y}_1
   \right)  \right) d\Omega- \int_{\partial \Omega} \textbf{y}_1 \cdot \textbf{t} d\partial\Omega\right)
   \\- \int_\Omega y_2 (\rho - H(\sigma))d\Omega - \int_\Omega z_1 (\sigma-s_1)
   d\Omega- \int_\Omega z_2 (1 - s_2 -\sigma)d\Omega
>>>>>>> 8bf6c599
@f}

The solution of the optimization problem then needs to satisfy what are known as
 the [Karush-Kuhn-Tucker (KKT) conditions](https://en.wikipedia.org/wiki/Karush%E2%80%93Kuhn%E2%80%93Tucker_conditions): The derivatives of the Lagrangian with
  respect to all of its arguments need to be equal to zero, and because we have
  inequality constraints, we also have "complementarity" conditions. Since we
  here have an infinite-dimensional problem, these conditions all involve
  directional derivatives of the Lagrangian with regard to certain test
  functions -- in other words, all of these conditions have to be stated in weak
   form as is typically the basis for finite element methods anyway.

The barrier method allows us to initially weaken the "complementary slackness"
as required by the typical KKT conditions. Typically, we would require that
$s_i z_i = 0$, but the barrier formulations give KKT conditions where
$s_i z_i = \alpha$, where $\alpha$ is our barrier parameter. As part of the
barrier method, this parameter must be driven close to 0 to give a good
approximation of the original problem.

In the following, let us state all of these conditions where
<<<<<<< HEAD
$d_{\{\bullet\}}$ is a test function that is naturally paired with variational
derivatives of the Lagrangian with respect to the $\{\bullet\}$ function.
=======
$d_{\{\cdot\}}$ is a test function that is naturally paired with variational
derivatives of the Lagrangian with respect to the $\{\cdot\}$ function.
For simplicity, we introduce $\Gamma$ to indicate the portion of the boundary
where forces are applied, and Neumann boundary conditions are used.
>>>>>>> 8bf6c599
<ol>
<li> Stationarity:
@f[
  \int_\Omega  - d_\rho y_2 + p\rho^{p-1}d_\rho \left[\lambda
<<<<<<< HEAD
  (\nabla \cdot \mathbf{y}_1) (\nabla \cdot \mathbf{u}) +
  \mu \boldsymbol{\varepsilon}(\mathbf{u}):\boldsymbol{\varepsilon}(\mathbf{y}_1)\right]=0\;\;
  \forall d_\rho
@f]
@f[
  \int_\Gamma \mathbf d_\mathbf{u} \cdot \mathbf{t} + \int_\Omega p\rho^{p}
  \left[\lambda (\nabla \cdot \mathbf d_\mathbf{u})( \nabla \cdot \mathbf{y}_1)
  + \mu \boldsymbol{\varepsilon}(\mathbf d_\mathbf{u}):\boldsymbol{\varepsilon}(\mathbf{y}_1)\right]=0\;\;
  \forall \mathbf{d}_\mathbf{u}
@f]
@f[
  \int_\Omega -d_\varrho z_1 + d_\varrho z_2 + H(d_\varrho)y_2 = 0\;\;\forall
  d_\varrho
=======
  (\nabla \cdot \textbf{y}_1) (\nabla \cdot \textbf{u}) +
  \mu \varepsilon(\textbf{u}):\varepsilon(\textbf{y}_1)\right] d\Omega=0\;\;
  \forall d_\rho
@f]
@f[
  \int_\Gamma \mathbf d_\textbf{u} \cdot \textbf{t}  d\partial\Omega+ \int_\Omega p\rho^{p}
  \left[\lambda (\nabla \cdot \mathbf d_\textbf{u})( \nabla \cdot \textbf{y}_1)
  + \mu \varepsilon(\mathbf d_\textbf{u}):\varepsilon(\textbf{y}_1)\right]  d\Omega=0\;\;
  \forall \textbf{d}_\textbf{u}
@f]
@f[
  \int_\Omega -d_\sigma z_1 + d_\sigma z_2 + H(d_\sigma)y_2  d\Omega= 0\;\;\forall
  d_\sigma
>>>>>>> 8bf6c599
@f]
</li>
<li> Primal Feasibility:
    @f[
<<<<<<< HEAD
      \int_\Omega \rho^{p}\lambda (\nabla \cdot \mathbf d_{\mathbf{y}_1})
      (\nabla \cdot \mathbf{u}) +  \rho^{p}\mu  \boldsymbol{\varepsilon}(\mathbf
      d_{\mathbf{y}_1}) : \boldsymbol{\varepsilon}(\mathbf{u}) - \int_\Gamma \mathbf
      d_{\mathbf{y}_1} \cdot \mathbf{t} =0 \;\;\forall \mathbf{d}_{\mathbf{y}_1}
    @f]
    @f[
      \int_\Omega d_{z_1}(\varrho - s_1) = 0\;\;\forall d_{z_1}
    @f]
    @f[
      \int_\Omega d_{z_z}(1-\varrho-s_2) = 0\;\;\forall d_{z_2}
    @f]
    @f[
      \int_\Omega d_{y_2}(\rho - H(\varrho)) = 0\;\;\forall d_{y_2}
=======
      \int_\Omega \rho^{p}\lambda (\nabla \cdot \mathbf d_{\textbf{y}_1})
      (\nabla \cdot \textbf{u}) +  \rho^{p}\mu  \boldsymbol{\varepsilon}(\mathbf
      d_{\textbf{y}_1}) : \boldsymbol{\varepsilon}(\textbf{u})  d\Omega - \int_\Gamma \mathbf
      d_{\textbf{y}_1} \cdot \textbf{t}  d\partial\Omega =0 \;\;\forall \textbf{d}_{\textbf{y}_1}
    @f]
    @f[
      \int_\Omega d_{z_1}(\sigma - s_1) d\Omega = 0\;\;\forall d_{z_1}
    @f]
    @f[
      \int_\Omega d_{z_z}(1-\sigma-s_2) d\Omega = 0\;\;\forall d_{z_2}
    @f]
    @f[
      \int_\Omega d_{y_2}(\rho - H(\sigma)) d\Omega = 0\;\;\forall d_{y_2}
>>>>>>> 8bf6c599
    @f]
</li>
<li>Complementary Slackness:
    @f[
      \int_\Omega d_{s_1}(s_1z_1 - \alpha) d\Omega = 0 \;\;\forall d_{s_1} ,\;\;\;
      \alpha \to 0
    @f]
    @f[
      \int_\Omega d_{s_2}(s_2z_2 - \alpha) d\Omega = 0  \;\;\forall d_{s_2} ,\;\;\;
      \alpha \to 0
    @f]
</li>
<li> Dual Feasibility:
    @f[
      s_{1,i},s_{2,i},z_{1,i},z_{2,i} \geq 0 \;\;\;\; \forall i
    @f]
</li>
</ol>

<h3>Solution procedure</h3>

The optimality conditions above are, in addition to being convoluted, of a kind
that is not easy to solve: They are generally nonlinear, and some of the
relationships are also inequalities. We will address the nonlinearity using a
Newton method to compute search directions, and come back to how to deal with
the inequalities below when talking about step length procedures.

Newton's method applied to the equations above results in the following system.
Here, variational derivatives with respect to the $\{\bullet\}$ variable are taken
 in the $c_{\{\bullet\}}$ direction. This gives

<ol>
<li> Stationarity - these equations ensure we are at a critical point of the
objective function when constrained

Equation 0
@f{multiline}{
  \int_\Omega-d_\rho c_{y_2} + p(p-1) \rho^{p-2} d_\rho c_\rho [\lambda \nabla
<<<<<<< HEAD
  \cdot \mathbf{y}_1 \nabla \cdot \mathbf{u} +  \mu  \boldsymbol{\varepsilon}(\mathbf{u})
  \boldsymbol{\varepsilon}(\mathbf{y}_1)] @f]@f[+ p \rho^{p-1} d_\rho[\lambda \nabla \cdot
  \mathbf{c}_{\mathbf{y}_1} \nabla \cdot \mathbf{u} +   \mu  \boldsymbol{\varepsilon}
  (\mathbf{u}) \boldsymbol{\varepsilon}(\mathbf{c}_{\mathbf{y}_1})]  +  p \rho^{p-1} d_\rho
  [\lambda \nabla \cdot {\mathbf{y}_1} \nabla \cdot \mathbf{c}_\mathbf{u} +
  \mu  \boldsymbol{\varepsilon}(\mathbf{c}_\mathbf{u}) \boldsymbol{\varepsilon}(\mathbf{y}_1)]
 \\=-\int_\Omega -d_\rho z_1 + d_\rho z_2 - d_\rho y_2 + p\rho^{p-1}d_\rho
[\lambda \nabla \cdot \mathbf{y}_1 \nabla \cdot \mathbf{u} + \mu \boldsymbol{\varepsilon}
(\mathbf{u})\boldsymbol{\varepsilon}(\mathbf{y}_1)]
=======
  \cdot \textbf{y}_1 \nabla \cdot \textbf{u} +  \mu  \varepsilon(\textbf{u})
  \varepsilon(\textbf{y}_1)] @f]@f[+ p \rho^{p-1} d_\rho[\lambda \nabla \cdot
  \textbf{c}_{\textbf{y}_1} \nabla \cdot \textbf{u} +   \mu  \varepsilon
  (\textbf{u}) \varepsilon(\textbf{c}_{\textbf{y}_1})]  +  p \rho^{p-1} d_\rho
  [\lambda \nabla \cdot {\textbf{y}_1} \nabla \cdot \textbf{c}_\textbf{u} +
  \mu  \varepsilon(\textbf{c}_\textbf{u}) \varepsilon(\textbf{y}_1)]  d\Omega
 \\=-\int_\Omega -d_\rho z_1 + d_\rho z_2 - d_\rho y_2 + p\rho^{p-1}d_\rho
[\lambda \nabla \cdot \textbf{y}_1 \nabla \cdot \textbf{u} + \mu \varepsilon
(\textbf{u})\varepsilon(\textbf{y}_1)] d\Omega
>>>>>>> 8bf6c599
@f}

Equation 1
@f{multiline}{
<<<<<<< HEAD
  \int_\Omega p \rho^{p-1} c_\rho [\lambda \nabla \cdot {\mathbf{y}_1} \nabla
  \cdot \mathbf{d}_\mathbf{u} +  \mu  \boldsymbol{\varepsilon}(\mathbf{d}_\mathbf{u})
  \boldsymbol{\varepsilon}(\mathbf{y})] + \rho^{p} [\lambda \nabla \cdot
  \mathbf{c}_{\mathbf{y}_1} \nabla \cdot \mathbf{d}_\mathbf{u} +  \mu
  \boldsymbol{\varepsilon}(\mathbf{d}_\mathbf{u})\boldsymbol{\varepsilon}(\mathbf{c}_{\mathbf{y}_1})]
\\
=-\int_\Gamma \mathbf{d}_\mathbf{u} \cdot \mathbf{t} -\int_\Omega \rho^{p}
[\lambda \nabla \cdot \mathbf{y} \nabla \cdot \mathbf{d}_\mathbf{u} + \mu
\boldsymbol{\varepsilon}(d_\mathbf{u})\boldsymbol{\varepsilon}(\mathbf{y}_1)]
=======
  \int_\Omega p \rho^{p-1} c_\rho [\lambda \nabla \cdot {\textbf{y}_1} \nabla
  \cdot \textbf{d}_\textbf{u} +  \mu  \varepsilon(\textbf{d}_\textbf{u})
  \varepsilon(\textbf{y})] + \rho^{p} [\lambda \nabla \cdot
  \textbf{c}_{\textbf{y}_1} \nabla \cdot \textbf{d}_\textbf{u} +  \mu
  \varepsilon(\textbf{d}_\textbf{u})\varepsilon(\textbf{c}_{\textbf{y}_1})]  d\Omega
\\
=-\int_\Gamma \textbf{d}_\textbf{u} \cdot \textbf{t}  d\partial\Omega -\int_\Omega \rho^{p}
[\lambda \nabla \cdot \textbf{y} \nabla \cdot \textbf{d}_\textbf{u} + \mu
\varepsilon(d_\textbf{u})\varepsilon(\textbf{y}_1)] d\Omega
>>>>>>> 8bf6c599
@f}

Equation 2
@f[
<<<<<<< HEAD
  \int_\Omega  - d_\varrho c_{z_1} +d_\varrho c_{z_2}  + H(d_\varrho)c_{y_2} =
  -\int_\Omega -d_\varrho z_1 + d_\varrho z_2 + H(d_\varrho)y_2
=======
  \int_\Omega  - d_\sigma c_{z_1} +d_\sigma c_{z_2}  + H(d_\sigma)c_{y_2} d\Omega =
  -\int_\Omega -d_\sigma z_1 + d_\sigma z_2 + H(d_\sigma)y_2 d\Omega
>>>>>>> 8bf6c599
@f]
</li>
<li> Primal Feasibility - these equations ensure the equality constraints
are met.

Equation 3
@f{multiline}{\int_\Omega p \rho^{p-1} c_p[\lambda \nabla \cdot
<<<<<<< HEAD
\mathbf{d}_{\mathbf{y}_1} \nabla \cdot \mathbf{u} +  \mu
\boldsymbol{\varepsilon}(\mathbf{u}) \boldsymbol{\varepsilon}(\mathbf{d}_{\mathbf{y}_1})] +
\rho^{p}[\lambda \nabla \cdot \mathbf{d}_{\mathbf{y}_1} \nabla \cdot
\mathbf{c}_\mathbf{u} +  \mu  \boldsymbol{\varepsilon}(\mathbf{c}_\mathbf{u})
\boldsymbol{\varepsilon}(\mathbf{d}_{\mathbf{y}_1})]
\\
 =-\int_\Omega \rho^{p}[\lambda \nabla \cdot \mathbf{d}_{\mathbf{y}_1} \nabla
 \cdot \mathbf{u} + \mu  \boldsymbol{\varepsilon}(\mathbf{u}) \boldsymbol{\varepsilon}
 (\mathbf{d}_{\mathbf{y}_1})]  + \int_\Gamma  \mathbf{d}_{\mathbf{y}_1}
 \cdot \mathbf{t}
=======
\textbf{d}_{\textbf{y}_1} \nabla \cdot \textbf{u} +  \mu
\varepsilon(\textbf{u}) \varepsilon(\textbf{d}_{\textbf{y}_1})] +
\rho^{p}[\lambda \nabla \cdot \textbf{d}_{\textbf{y}_1} \nabla \cdot
\textbf{c}_\textbf{u} +  \mu  \varepsilon(\textbf{c}_\textbf{u})
\varepsilon(\textbf{d}_{\textbf{y}_1})] d\Omega
\\
 =-\int_\Omega \rho^{p}[\lambda \nabla \cdot \textbf{d}_{\textbf{y}_1} \nabla
 \cdot \textbf{u} + \mu  \varepsilon(\textbf{u}) \varepsilon
 (\textbf{d}_{\textbf{y}_1})] d\Omega + \int_\Gamma  \textbf{d}_{\textbf{y}_1}
 \cdot \textbf{t}  d\partial\Omega
>>>>>>> 8bf6c599
@f}

    Equation 4
@f[
<<<<<<< HEAD
  -\int_\Omega d_{z_1}(c_\varrho - c_{s_1})=\int_\Omega d_{z_1} (\varrho - s_1)
=======
  -\int_\Omega d_{z_1}(c_\sigma - c_{s_1}) d\Omega=\int_\Omega d_{z_1} (\sigma - s_1)  d\Omega
>>>>>>> 8bf6c599
@f]

    Equation 5
@f[
<<<<<<< HEAD
  -\int_\Omega d_{z_2}(-c_\varrho-c_{s_2}) = \int_\Omega d_{z_2} (1-\varrho-s_2)
=======
  -\int_\Omega d_{z_2}(-c_\sigma-c_{s_2})  d\Omega= \int_\Omega d_{z_2} (1-\sigma-s_2)  d\Omega
>>>>>>> 8bf6c599
@f]

    Equation 6
@f[
<<<<<<< HEAD
  -\int_\Omega   d_{y_2}(c_\rho - H(c_\varrho))=\int_\Omega d_{y_2}
  (\rho - H(\varrho))
=======
  -\int_\Omega   d_{y_2}(c_\rho - H(c_\sigma)) d\Omega =\int_\Omega d_{y_2}
  (\rho - H(\sigma)) d\Omega
>>>>>>> 8bf6c599
@f]
  <\li>
  <li>Complementary Slackness - these equations essentially ensure the barrier
  is met - in the final solution, we need $s^T z = 0$

    Equation 7
    @f[
      \int_\Omega d_{s_1}(c_{s_1}z_1/s_1 +  c_{z_1} ) d\Omega=-\int_\Omega d_{s_1}
      (z_1 - \alpha/s_1) d\Omega ,\;\;\; \alpha \to 0
    @f]

    Equation 8
    @f[
      \int_\Omega d_{s_2} (c_{s_2}z_2/s_2 + c_{z_2} ) d\Omega=-\int_\Omega d_{s_2}
      (z_2 - \alpha/s_2)  d\Omega,\;\;\; \alpha \to 0
    @f]
    </li>

    <li>Dual Feasibility - Multiplier on slacks and slack variables must be kept
    greater than 0. (This is the only part not implemented in the
    SANDTopOpt::assemble_system() function)
    @f[
      s,z \geq 0
    @f]
    <\li>
</ol>



<h3>Discretization</h3>
We use a quadrilateral mesh with $Q_1$ elements to discretize the displacement and
 displacement Lagrange multiplier. Piecewise constant $DGQ_0$ elements are used
 to discretize the density, unfiltered density, density slack variables, and
 multipliers for the slack variables and filter constraint.

<h3>Nonlinear Algorithm</h3>

While most of the discussion above follows traditional and well-known approaches
 to solving nonlinear optimization problems, it turns out that the problem is
 actually quite difficult to solve in practice. In particular, it is quite
 nonlinear and an important question is not just to find search directions
<<<<<<< HEAD
 $c_{\{\bullet\}}$ as discussed above based on a Newton method, but that one needs to
=======
 $c_{\cdot}$ as discussed above based on a Newton method, but that one needs to
>>>>>>> 8bf6c599
 spend quite a lot of attention to how far one wants to go in this direction.
 This is often called "line search" and comes down to the question of how to
 choose the step length $\alpha_k \in (0,1]$ so that we move from the current
 iterate $\mathbf{x}_k$ to the next iterate $\mathbf{x}_{k+1}=\mathbf{x}_k+\alpha_k \mathbf{x}_k$ in as efficient a
 way as possible. It is well understood that we need to eventually choose
 $\alpha_k=1$ to realize the Newton's method's quadratic convergence; however,
 in the early iterations, taking such a long step might actually make things
 worse, either by leading to a point that has a worse objective function or at
 which the constraints are satisfied less well than they are at $\mathbf{x}_k$.

Very complex algorithms have been proposed to deal with this issue
@cite Nocedal2009 @cite Waechter2005. Here, we implement a watchdog-search
algorithm @cite Nocedal2006. When discussing this algorithm, we will use the
vector $\mathbf{x}$ to represent all primal variables - the filtered and
unfiltered densities, slack variables and displacement - and use the vector
<<<<<<< HEAD
$\mathbf{y}$ to represent all of the dual vectors. The (incremental) solution to the nonlinear
system of equations stated above will now be referred to as $\Delta \mathbf{x}$ and $\Delta
\mathbf{y}$ instead of $c_{\{\bullet\}}$. A merit function is referred to here as
$\phi(\mathbf{x,\mathbf{y}})$
=======
$\textbf{y}$ to represent all of the dual vectors. The (incremental) solution to the nonlinear
system of equations stated above will now be referred to as $\Delta \textbf{x}$ and $\Delta
\textbf{y}$ instead of $c_{\{\cdot\}}$. A merit function (explained in more detail later)
is referred to here as $\phi(\textbf{x,\textbf{y}})$.
>>>>>>> 8bf6c599

The watchdog algorithm applied to a subproblem with a given barrier parameter
works in the following way: First, the current iteration is saved as a
"watchdog" state, and the merit of the watchdog state is recorded.
A maximal feasible Newton step is then taken. If the merit sufficiently
decreased from the first step, this new step is accepted. If not, another
maximal feasible Newton step is taken, and the merit is again compared to the
watchdog merit.
If after some number (typically between 5 and 8) of Newton steps, the merit did
 not adequately decrease, the algorithm takes a scaled Newton step from either
 the watchdog state or the last iteration that guarantees
a sufficient decrease of the merit, and that step is accepted. Once a step is
accepted, the norm of the KKT error is measured, and if it is sufficiently
small, the barrier value is decreased. If it is not sufficiently small, the
last accepted step is taken to be the new watchdog step, and the process is
repeated.


Above, the "maximal feasible step" is a scaling of the Newton step in both the
primal and dual variables given by

@f[
  \beta^\mathbf{y} = \min\{1,\max \beta \text{ such that }\left(\mathbf{z}_{k+i}
   + \beta^\mathbf{z}_{k+i} \Delta \mathbf{z}_{k+i}\right)_j \geq \zeta
   \mathbf{z}_{k+i,j} \forall j\}
@f]
@f[
  \beta^\mathbf{x} = \min\{1,\max \beta \text{ such that }\left(\mathbf{s}_{k+i}
   + \beta^\mathbf{s}_{k+i} \Delta \mathbf{s}_{k+i}\right)_j \geq \zeta
   \mathbf{s}_{k+i,j} \forall j\}
@f]

Above, $\zeta$ is the "fraction to boundary" that is allowed on any step.
Because the derivatives become ill-conditioned near the boundary, this technique
 stands in for a [trust region](https://en.wikipedia.org/wiki/Trust_region) and is necessary to ensure good approximations in
 the future. $\zeta$ is taken to be $\max\{0.8, 1-\alpha\}$, which allows
 movement closer to the boundary as the barrier becomes smaller. In the future,
 when implementing the LOQO algorithm for barrier reduction, this must be kept
 to 0.8 as the barrier parameter can vary wildly.

Separately, we need to deal with the log-barrier that we have used to enforce
the positivity constraint on the slack variables $s_1,s_2$: In the statement of
the final optimization problem we solve, we have added the term
@f[
  -\alpha \int_\Omega (\log(s_1) + \log(s_2)) d\Omega.
@f]
The question is how we should choose the penalty factor $\alpha$. As with all
penalty methods, we are in reality only interested in the limit as
$\alpha\to 0$, since this is then the problem we really wanted to solve,
subject to the positivity constraints on the slack variables. On the other hand,
 we need to choose $\alpha$ large enough to make the problem solvable in
 practice. Actual implementations therefore start with a larger value of
 $\alpha$ and gradually decrease it as the outer iterations proceed.

In the monotone method implemented here, the barrier parameter is updated
whenever some level of convergence is achieved at the current barrier parameter.
 We use the $l_\infty$ norm of the KKT conditions to check for convergence at
 each barrier size. The requirement is that
 $\norm{KKT}_{l_\infty} < c \cdot \alpha$ where $c$ is a constant over any
 barrier size and $\alpha$ is the barrier parameter. This forces better
 convergence in later iterations, and is the same requirement as is used in
[IPOPT](https://coin-or.github.io/Ipopt/) (an open source software package for large-scale nonlinear optimization).

Here, the barrier is reduced linearly at larger values, and superlinearly at
smaller values. At larger values, it is multiplied by a constant (around 0.6),
and at lower values the barrier value is replaced by the barrier value raised
to some exponent (around 1.2). This method has proven to be effective at keeping
 the subproblem solvable at large barrier values, while still allowing
 superlinear convergence at smaller barrier values.
@f[
  \alpha_{k+1} = \min\{\alpha_k^{1.2},0.6\alpha_k\}
@f]

While taking large steps at reducing the barrier size when convergence is
reached is widely used, more recent research has shown that it is typically faster
to use algorithms that adaptively update barrier each iteration, i.e., methods in which
we use concrete criteria at the end of each iteration to determine what the
penalty parameter should be in the next iteration, rather than using reduction
factors that are independent of the current solution. That said, such methods
are also more complicated and we will not do this here.

<h3>Merit Function</h3>

The algorithm outlined above makes use of a "merit function". Merit functions
are used to determine whether a step from $x_k$ to a proposed point $x_{k+1}$ is
 beneficial. In unconstrained optimization problems, one can simply check this
 with the objective function we try to minimize, and typically uses conditions such
  as the [Wolfe and Goldstein conditions](https://en.wikipedia.org/wiki/Wolfe_conditions).

In constrained optimization problems, the question is how to balance reduction
in the objective function against a possible increase in the violation of
constraints: A proposed step might make the objective function smaller but be
further away from the set of points that satisfy the constraints -- or the other
 way around. This trade-off is typically resolved by using a merit function that
  combines the two criteria.

Here, we use an exact $l_1$ merit function to test the steps:
@f{multiline}{
<<<<<<< HEAD
  \phi(\mathbf{x},\mathbf{y}) = \int_{\partial \Omega} \mathbf{u}\cdot
  \mathbf{t} - \alpha \int_\Omega (\log(s_1) + \log(s_2)) + p \sum_i\left|
  \int_\Omega y_{2,i}(H(\varrho) - \rho) \right|
\\
+ p \sum_i\left| \int_{\partial \Omega} \mathbf{y}_{1,i}\cdot \mathbf{t}  -
\int_\Omega \rho^p[\lambda \nabla \cdot \mathbf{u} \nabla \cdot \mathbf{y}_{1,i}
 + \mu \boldsymbol{\varepsilon}{\mathbf{u}}\boldsymbol{\varepsilon}{\mathbf{y}_{1,i}}]\right|
\\
+ p \sum_i\left| \int_\Omega z_{1,i}(s_1 - \varrho) \right|+ p \sum_i\left|
\int_\Omega z_{2,i}(1-\varrho - s_2) \right|
=======
  \phi(\textbf{x},\textbf{y}) = \int_{\partial \Omega} \textbf{u}\cdot
  \textbf{t}  d\Omega - \alpha \int_\Omega (\log(s_1) + \log(s_2)) d\Omega + p \sum_i\left|
  \int_\Omega y_{2,i}(H(\sigma) - \rho) d\Omega \right|
\\
+ p \sum_i\left| \int_{\partial \Omega} \textbf{y}_{1,i}\cdot \textbf{t} d\Omega  -
\int_\Omega \rho^p[\lambda \nabla \cdot \textbf{u} \nabla \cdot \textbf{y}_{1,i}
 + \mu \varepsilon{\textbf{u}}\varepsilon{\textbf{y}_{1,i}}] d\Omega\right|
\\
+ p \sum_i\left| \int_\Omega z_{1,i}(s_1 - \sigma) d\Omega \right|+ p \sum_i\left|
\int_\Omega z_{2,i}(1-\sigma - s_2)  d\Omega\right|
>>>>>>> 8bf6c599
@f}

Here, $p$ is a penalty parameter. This merit function being exact means that
there exists some $p_0$ so that for any $p > p_0$, the merit function has its
minima at the same location as the original problem. This penalty parameter is
updated (by recommendation of Nocedal and Wright @cite Benson2002) as follows:
@f[
  p > \frac{\frac{1}{2} \mathbf{x}^T \cdot \mathbf{H} \cdot \mathbf{x} - \mathbf{x}^T \cdot \nabla f}{\norm{c_i}_{l_\infty}, i \in \mathcal{E}}
@f]
Where $\mathbf{H}$ is the Hessian of the objective function, $\mathbf{x}$ is a vector of our
decision variables, $f$ is the objective function, and $c_i$ is the error on a
current equality constraint.

Our use of this method is partially due to already having most of the necessary
parts calculated in finding the right hand side, but also the use of an exact
merit function ensures that it is minimized in the same location as the overall
problem. Recent research has shown that one can replace merit functions by what
are called "filter methods", and one should consider using these instead as they
 prove to be more efficient.<|MERGE_RESOLUTION|>--- conflicted
+++ resolved
@@ -14,11 +14,8 @@
 @f[
   \text{and } \nabla \cdot \boldsymbol{\sigma} + \mathbf{F} = \mathbf{0}.
 @f]
-<<<<<<< HEAD
+
 Here, $\boldsymbol{\sigma} = \mathbf{C} : \boldsymbol{\varepsilon}(\mathbf{u})$ is the stress within the body that is
-=======
-Here, $\boldsymbol{\sigma}=C\varepsilon(\mathbf u)$ is the stress within the body that is
->>>>>>> 8bf6c599
 caused by the external forces $\mathbf F$, where we have for simplicity assumed
 that the material is linear-elastic and so $\mathbf{C}$ is the stress-strain tensor and
 $\boldsymbol{\varepsilon}(\mathbf{u})=\frac{1}{2} (\nabla \mathbf{u} + (\nabla\mathbf{u})^T)$ is the
@@ -103,18 +100,11 @@
   0<\rho_{\min}\leq \rho(x) \leq 1,
 @f]
 @f[
-<<<<<<< HEAD
-  \nabla \cdot \boldsymbol{\sigma}(\rho) + \mathbf{F} = \mathbf{0}
-@f]
-The final constraint, the elasticity equation, gives a method for finding
-$\boldsymbol{\sigma}$ and $\boldsymbol{\varepsilon}$ given the density $\rho$.
-=======
+
   \nabla \cdot \boldsymbol{\sigma}(\rho) + \mathbf{F} = 0 \quad \text{on } \Omega
 @f]
 The final constraint, the balance of linear momentum given by the elasticity equation,
  gives a method for finding $\boldsymbol{\sigma}$ and $\boldsymbol{\varepsilon}$ given the density $\rho$.
->>>>>>> 8bf6c599
-
 
 <h3>Elasticity Equation</h3>
 The elasticity equation in the time independent limit reads
@@ -139,11 +129,7 @@
   \boldsymbol{\sigma} = \rho^p (\lambda \text{tr}(\boldsymbol{\varepsilon}) \mathbf{I} + 2 \mu \boldsymbol{\varepsilon})
 @f]
 @f[
-<<<<<<< HEAD
   \sigma_{i,j} = \rho^p (\lambda \varepsilon_{k,k} \delta_{i,j}
-=======
-  \sigma\_{i,j} = \rho^p (\lambda  \varepsilon_{k,k} \delta_{i,j}
->>>>>>> 8bf6c599
   + 2 \mu \varepsilon_{i,j})
 @f]
 See step-8 for how this transformation works.
@@ -153,40 +139,23 @@
 
 Integration by parts of the objective function gives
 @f[
-<<<<<<< HEAD
-  \int_\Omega \boldsymbol{\sigma}(\rho) : (\nabla \mathbf{u} + (\nabla \mathbf{u}))^T +
-  \int_\Omega (\nabla \cdot \boldsymbol{\sigma}(\rho)) \cdot \mathbf{u} =
-  \int_{\partial \Omega} \mathbf{t} \cdot \mathbf{u}
-=======
-  \int_\Omega \sigma(\rho) : (\nabla \textbf{u} + (\nabla \textbf{u})^T) d\Omega+
-  \int_\Omega (\nabla \cdot \sigma(\rho)) \cdot \textbf{u}d\Omega =
-  \int_{\partial \Omega} \textbf{t} \cdot \textbf{u} d\partial\Omega.
->>>>>>> 8bf6c599
+  \int_\Omega \boldsymbol{\sigma}(\rho) : (\nabla \mathbf{u} + (\nabla \mathbf{u}))^T  d\Omega+
+  \int_\Omega (\nabla \cdot \boldsymbol{\sigma}(\rho)) \cdot \mathbf{u}  d\Omega=
+  \int_{\partial \Omega} \mathbf{t} \cdot \mathbf{u} d\partial\Omega
 @f]
 
 The linear elasticity equation can then be substituted into the objective function, giving
 @f[
-<<<<<<< HEAD
-  \int_\Omega \boldsymbol{\sigma}(\rho) : (\nabla \mathbf{u} + (\nabla \mathbf{u})^T) =
-  \int_\Omega \mathbf{F}\cdot \mathbf{u} +
-  \int_{\partial \Omega} \mathbf{t} \cdot \mathbf{u}
-=======
-  \int_\Omega \sigma(\rho) : (\nabla \textbf{u} + (\nabla u)^T) d\Omega =
-  \int_\Omega \textbf{F}\cdot \textbf{u} d\Omega +
-  \int_{\partial \Omega} \textbf{t} \cdot \textbf{u} d\partial\Omega
->>>>>>> 8bf6c599
+  \int_\Omega \boldsymbol{\sigma}(\rho) : (\nabla \mathbf{u} + (\nabla \mathbf{u})^T) d\Omega =
+  \int_\Omega \mathbf{F}\cdot \mathbf{u} d\Omega+
+  \int_{\partial \Omega} \mathbf{t} \cdot \mathbf{u} d\partial\Omega
 @f]
 
 Because we are assuming no body forces, this simplifies all the way to
 
 @f[
-<<<<<<< HEAD
-  \int_\Omega \boldsymbol{\sigma}(\rho) : (\nabla \mathbf{u} + (\nabla \mathbf{u})^T)
-  = \int_{\partial \Omega} \mathbf{t} \cdot \mathbf{u}
-=======
-  \int_\Omega \sigma(\rho) : (\nabla \textbf{u} + (\nabla \textbf{u})^T) d\Omega
-  = \int_{\partial \Omega} \textbf{t} \cdot \textbf{u} d\partial\Omega
->>>>>>> 8bf6c599
+  \int_\Omega \boldsymbol{\sigma}(\rho) : (\nabla \mathbf{u} + (\nabla \mathbf{u})^T) d\Omega
+  = \int_{\partial \Omega} \mathbf{t} \cdot \mathbf{u} d\partial\Omega
 @f]
 
 <h3>Making the solution mesh-independent</h3>
@@ -219,29 +188,16 @@
 
 The minimization problem is now
 @f[
-<<<<<<< HEAD
-  \min_{\rho,\varrho,\mathbf{u}} \int_{\partial\Omega} \mathbf{u} \cdot \mathbf{t}
-@f]
-@f[
-  \text{s.t.   } \rho = H(\varrho)
+  \min_{\rho,\varrho,\mathbf{u}} \int_{\partial\Omega} \mathbf{u} \cdot \mathbf{t} d\partial\Omega
+@f]
+@f[
+  \text{subject to   } \rho = H(\varrho)
 @f]
 @f[
   \int_\Omega \rho^p \left(\frac{\mu}{2}\left(\boldsymbol{\varepsilon}(\mathbf{v}):
   \boldsymbol{\varepsilon}(\mathbf{u})) \right) + \lambda \left( \nabla \cdot \mathbf{u} \nabla
-  \cdot \mathbf{v} \right)  \right) = \int_{\partial \Omega} \mathbf{v} \cdot
-  \mathbf{t}
-=======
-  \min_{\rho,\sigma,\mathbf u} \int_{\partial\Omega} \textbf{u} \cdot \textbf{t} d\partial\Omega
-@f]
-@f[
-  \text{subject to   } \rho = H(\sigma)
-@f]
-@f[
-  \int_\Omega \rho^p \left(\frac{\mu}{2}\left(\varepsilon(\textbf{v}):
-  \varepsilon(\textbf{u})) \right) + \lambda \left( \nabla \cdot \textbf{u} \nabla
-  \cdot \textbf{v} \right)  \right) d\Omega = \int_{\partial \Omega} \textbf{v} \cdot
-  \textbf{t} d\partial\Omega
->>>>>>> 8bf6c599
+  \cdot \mathbf{v} \right)  \right) d\Omega = \int_{\partial \Omega} \mathbf{v} \cdot
+  \mathbf{t} d\partial\Omega
 @f]
 @f[
   \int_\Omega \rho d\Omega= V
@@ -260,31 +216,17 @@
 </ol>
 This now gives the following problem:
 @f[
-<<<<<<< HEAD
   \min_{\rho,\varrho,\mathbf{u}, s_1, s_2} \int_{\partial\Omega} \mathbf{u} \cdot
-  \mathbf{t} - \alpha \int_\Omega \left(\log(s_1) + \log(s_2)\right)
-@f]
-@f[
-  \text{s.t.   } \rho = H(\varrho)
+  \mathbf{t} d\partial\Omega- \alpha \int_\Omega \left(\log(s_1) + \log(s_2)\right) d\Omega
+@f]
+@f[
+  \text{subject to   } \rho = H(\varrho)
 @f]
 @f[
   \int_\Omega \rho^p \left(\frac{\mu}{2}\left(\boldsymbol{\varepsilon}(\mathbf{v}):
   \boldsymbol{\varepsilon}(\mathbf{u})) \right) + \lambda \left( \nabla \cdot \mathbf{u} \nabla
-  \cdot \mathbf{v} \right)  \right) = \int_{\partial \Omega} \mathbf{v} \cdot
-  \mathbf{t}
-=======
-  \min_{\rho,\sigma,\mathbf u, s_1, s_2} \int_{\partial\Omega} \textbf{u} \cdot
-  \textbf{t} d\partial\Omega- \alpha \int_\Omega \left(\log(s_1) + \log(s_2)\right) d\Omega
-@f]
-@f[
-  \text{subject to   } \rho = H(\sigma)
-@f]
-@f[
-  \int_\Omega \rho^p \left(\frac{\mu}{2}\left(\varepsilon(\textbf{v}):
-  \varepsilon(\textbf{u})) \right) + \lambda \left( \nabla \cdot \textbf{u} \nabla
-  \cdot \textbf{v} \right)  \right) d\Omega = \int_{\partial \Omega} \textbf{v} \cdot
-  \textbf{t} d\partial\Omega
->>>>>>> 8bf6c599
+  \cdot \mathbf{v} \right)  \right) d\Omega = \int_{\partial \Omega} \mathbf{v} \cdot
+  \mathbf{t} d\partial\Omega
 @f]
 @f[
   \int_\Omega \rho d\Omega = V
@@ -312,22 +254,13 @@
 With these variables, the Lagrangian function reads as follows:
 
 @f{multiline}{
-<<<<<<< HEAD
-  \mathcal{L} = \int_{\partial\Omega} \mathbf{u} \cdot \mathbf{t}
-   - \alpha \int_\Omega \left(\log(s_1) + \log(s_2)\right) -  \left(\int_\Omega
+  \mathcal{L} = \int_{\partial\Omega} \mathbf{u} \cdot \mathbf{t} d\partial\Omega
+   - \alpha \int_\Omega \left(\log(s_1) + \log(s_2)\right) d\Omega-  \left(\int_\Omega
    \rho^p \left(\frac{\mu}{2}\left(\boldsymbol{\varepsilon}(\mathbf{y}_1):\boldsymbol{\varepsilon}(\mathbf{u}))
    \right) + \lambda \left( \nabla \cdot \mathbf{u} \nabla \cdot \mathbf{y}_1
-   \right)  \right)- \int_{\partial \Omega} \mathbf{y}_1 \cdot \mathbf{t}\right)
-   \\- y_2 (\rho - H(\varrho)) - z_1 (\varrho-s_1) - z_2 (1 - s_2 -\varrho)
-=======
-  \mathcal{L} = \int_{\partial\Omega} \textbf{u} \cdot \textbf{t} d\partial\Omega
-   - \alpha \int_\Omega \left(\log(s_1) + \log(s_2)\right) d\Omega - \left( \int_\Omega
-   \rho^p \left(\frac{\mu}{2}\left(\varepsilon(\textbf{y}_1):\varepsilon(\textbf{u}))
-   \right) + \lambda \left( \nabla \cdot \textbf{u} \nabla \cdot \textbf{y}_1
-   \right)  \right) d\Omega- \int_{\partial \Omega} \textbf{y}_1 \cdot \textbf{t} d\partial\Omega\right)
-   \\- \int_\Omega y_2 (\rho - H(\sigma))d\Omega - \int_\Omega z_1 (\sigma-s_1)
-   d\Omega- \int_\Omega z_2 (1 - s_2 -\sigma)d\Omega
->>>>>>> 8bf6c599
+   \right) d\Omega \right)- \int_{\partial \Omega} \mathbf{y}_1 \cdot \mathbf{t} d\partial\Omega \right)
+   \\-\int_\Omega y_2 (\rho - H(\varrho)) d\Omega - \int_\Omega z_1 (\varrho-s_1) d\Omega 
+   - \int_\Omega z_2 (1 - s_2 -\varrho) d\Omega
 @f}
 
 The solution of the optimization problem then needs to satisfy what are known as
@@ -347,81 +280,46 @@
 approximation of the original problem.
 
 In the following, let us state all of these conditions where
-<<<<<<< HEAD
 $d_{\{\bullet\}}$ is a test function that is naturally paired with variational
 derivatives of the Lagrangian with respect to the $\{\bullet\}$ function.
-=======
-$d_{\{\cdot\}}$ is a test function that is naturally paired with variational
-derivatives of the Lagrangian with respect to the $\{\cdot\}$ function.
 For simplicity, we introduce $\Gamma$ to indicate the portion of the boundary
 where forces are applied, and Neumann boundary conditions are used.
->>>>>>> 8bf6c599
+
 <ol>
 <li> Stationarity:
 @f[
   \int_\Omega  - d_\rho y_2 + p\rho^{p-1}d_\rho \left[\lambda
-<<<<<<< HEAD
   (\nabla \cdot \mathbf{y}_1) (\nabla \cdot \mathbf{u}) +
-  \mu \boldsymbol{\varepsilon}(\mathbf{u}):\boldsymbol{\varepsilon}(\mathbf{y}_1)\right]=0\;\;
+  \mu \boldsymbol{\varepsilon}(\mathbf{u}):\boldsymbol{\varepsilon}(\mathbf{y}_1)\right] d\Omega=0\;\;
   \forall d_\rho
 @f]
 @f[
-  \int_\Gamma \mathbf d_\mathbf{u} \cdot \mathbf{t} + \int_\Omega p\rho^{p}
+  \int_\Gamma \mathbf d_\mathbf{u} \cdot \mathbf{t} d\partial\Omega+ \int_\Omega p\rho^{p}
   \left[\lambda (\nabla \cdot \mathbf d_\mathbf{u})( \nabla \cdot \mathbf{y}_1)
-  + \mu \boldsymbol{\varepsilon}(\mathbf d_\mathbf{u}):\boldsymbol{\varepsilon}(\mathbf{y}_1)\right]=0\;\;
+  + \mu \boldsymbol{\varepsilon}(\mathbf d_\mathbf{u}):\boldsymbol{\varepsilon}(\mathbf{y}_1)\right] d\Omega=0\;\;
   \forall \mathbf{d}_\mathbf{u}
 @f]
 @f[
-  \int_\Omega -d_\varrho z_1 + d_\varrho z_2 + H(d_\varrho)y_2 = 0\;\;\forall
+  \int_\Omega -d_\varrho z_1 + d_\varrho z_2 + H(d_\varrho)y_2 d\Omega= 0\;\;\forall
   d_\varrho
-=======
-  (\nabla \cdot \textbf{y}_1) (\nabla \cdot \textbf{u}) +
-  \mu \varepsilon(\textbf{u}):\varepsilon(\textbf{y}_1)\right] d\Omega=0\;\;
-  \forall d_\rho
-@f]
-@f[
-  \int_\Gamma \mathbf d_\textbf{u} \cdot \textbf{t}  d\partial\Omega+ \int_\Omega p\rho^{p}
-  \left[\lambda (\nabla \cdot \mathbf d_\textbf{u})( \nabla \cdot \textbf{y}_1)
-  + \mu \varepsilon(\mathbf d_\textbf{u}):\varepsilon(\textbf{y}_1)\right]  d\Omega=0\;\;
-  \forall \textbf{d}_\textbf{u}
-@f]
-@f[
-  \int_\Omega -d_\sigma z_1 + d_\sigma z_2 + H(d_\sigma)y_2  d\Omega= 0\;\;\forall
-  d_\sigma
->>>>>>> 8bf6c599
+
 @f]
 </li>
 <li> Primal Feasibility:
     @f[
-<<<<<<< HEAD
       \int_\Omega \rho^{p}\lambda (\nabla \cdot \mathbf d_{\mathbf{y}_1})
       (\nabla \cdot \mathbf{u}) +  \rho^{p}\mu  \boldsymbol{\varepsilon}(\mathbf
-      d_{\mathbf{y}_1}) : \boldsymbol{\varepsilon}(\mathbf{u}) - \int_\Gamma \mathbf
-      d_{\mathbf{y}_1} \cdot \mathbf{t} =0 \;\;\forall \mathbf{d}_{\mathbf{y}_1}
-    @f]
-    @f[
-      \int_\Omega d_{z_1}(\varrho - s_1) = 0\;\;\forall d_{z_1}
-    @f]
-    @f[
-      \int_\Omega d_{z_z}(1-\varrho-s_2) = 0\;\;\forall d_{z_2}
-    @f]
-    @f[
-      \int_\Omega d_{y_2}(\rho - H(\varrho)) = 0\;\;\forall d_{y_2}
-=======
-      \int_\Omega \rho^{p}\lambda (\nabla \cdot \mathbf d_{\textbf{y}_1})
-      (\nabla \cdot \textbf{u}) +  \rho^{p}\mu  \boldsymbol{\varepsilon}(\mathbf
-      d_{\textbf{y}_1}) : \boldsymbol{\varepsilon}(\textbf{u})  d\Omega - \int_\Gamma \mathbf
-      d_{\textbf{y}_1} \cdot \textbf{t}  d\partial\Omega =0 \;\;\forall \textbf{d}_{\textbf{y}_1}
-    @f]
-    @f[
-      \int_\Omega d_{z_1}(\sigma - s_1) d\Omega = 0\;\;\forall d_{z_1}
-    @f]
-    @f[
-      \int_\Omega d_{z_z}(1-\sigma-s_2) d\Omega = 0\;\;\forall d_{z_2}
-    @f]
-    @f[
-      \int_\Omega d_{y_2}(\rho - H(\sigma)) d\Omega = 0\;\;\forall d_{y_2}
->>>>>>> 8bf6c599
+      d_{\mathbf{y}_1}) : \boldsymbol{\varepsilon}(\mathbf{u}) d\Omega - \int_\Gamma \mathbf
+      d_{\mathbf{y}_1} \cdot \mathbf{t} d\partial\Omega =0 \;\;\forall \mathbf{d}_{\mathbf{y}_1}
+    @f]
+    @f[
+      \int_\Omega d_{z_1}(\varrho - s_1) d\Omega = 0\;\;\forall d_{z_1}
+    @f]
+    @f[
+      \int_\Omega d_{z_z}(1-\varrho-s_2) d\Omega = 0\;\;\forall d_{z_2}
+    @f]
+    @f[
+      \int_\Omega d_{y_2}(\rho - H(\varrho)) d\Omega = 0\;\;\forall d_{y_2}
     @f]
 </li>
 <li>Complementary Slackness:
@@ -460,63 +358,35 @@
 Equation 0
 @f{multiline}{
   \int_\Omega-d_\rho c_{y_2} + p(p-1) \rho^{p-2} d_\rho c_\rho [\lambda \nabla
-<<<<<<< HEAD
   \cdot \mathbf{y}_1 \nabla \cdot \mathbf{u} +  \mu  \boldsymbol{\varepsilon}(\mathbf{u})
-  \boldsymbol{\varepsilon}(\mathbf{y}_1)] @f]@f[+ p \rho^{p-1} d_\rho[\lambda \nabla \cdot
+  \boldsymbol{\varepsilon}(\mathbf{y}_1)] 
+  \\ + p \rho^{p-1} d_\rho[\lambda \nabla \cdot
   \mathbf{c}_{\mathbf{y}_1} \nabla \cdot \mathbf{u} +   \mu  \boldsymbol{\varepsilon}
   (\mathbf{u}) \boldsymbol{\varepsilon}(\mathbf{c}_{\mathbf{y}_1})]  +  p \rho^{p-1} d_\rho
   [\lambda \nabla \cdot {\mathbf{y}_1} \nabla \cdot \mathbf{c}_\mathbf{u} +
-  \mu  \boldsymbol{\varepsilon}(\mathbf{c}_\mathbf{u}) \boldsymbol{\varepsilon}(\mathbf{y}_1)]
+  \mu  \boldsymbol{\varepsilon}(\mathbf{c}_\mathbf{u}) \boldsymbol{\varepsilon}(\mathbf{y}_1)] d\Omega
  \\=-\int_\Omega -d_\rho z_1 + d_\rho z_2 - d_\rho y_2 + p\rho^{p-1}d_\rho
 [\lambda \nabla \cdot \mathbf{y}_1 \nabla \cdot \mathbf{u} + \mu \boldsymbol{\varepsilon}
-(\mathbf{u})\boldsymbol{\varepsilon}(\mathbf{y}_1)]
-=======
-  \cdot \textbf{y}_1 \nabla \cdot \textbf{u} +  \mu  \varepsilon(\textbf{u})
-  \varepsilon(\textbf{y}_1)] @f]@f[+ p \rho^{p-1} d_\rho[\lambda \nabla \cdot
-  \textbf{c}_{\textbf{y}_1} \nabla \cdot \textbf{u} +   \mu  \varepsilon
-  (\textbf{u}) \varepsilon(\textbf{c}_{\textbf{y}_1})]  +  p \rho^{p-1} d_\rho
-  [\lambda \nabla \cdot {\textbf{y}_1} \nabla \cdot \textbf{c}_\textbf{u} +
-  \mu  \varepsilon(\textbf{c}_\textbf{u}) \varepsilon(\textbf{y}_1)]  d\Omega
- \\=-\int_\Omega -d_\rho z_1 + d_\rho z_2 - d_\rho y_2 + p\rho^{p-1}d_\rho
-[\lambda \nabla \cdot \textbf{y}_1 \nabla \cdot \textbf{u} + \mu \varepsilon
-(\textbf{u})\varepsilon(\textbf{y}_1)] d\Omega
->>>>>>> 8bf6c599
+(\mathbf{u})\boldsymbol{\varepsilon}(\mathbf{y}_1)] d\Omega
 @f}
 
 Equation 1
 @f{multiline}{
-<<<<<<< HEAD
   \int_\Omega p \rho^{p-1} c_\rho [\lambda \nabla \cdot {\mathbf{y}_1} \nabla
   \cdot \mathbf{d}_\mathbf{u} +  \mu  \boldsymbol{\varepsilon}(\mathbf{d}_\mathbf{u})
   \boldsymbol{\varepsilon}(\mathbf{y})] + \rho^{p} [\lambda \nabla \cdot
   \mathbf{c}_{\mathbf{y}_1} \nabla \cdot \mathbf{d}_\mathbf{u} +  \mu
-  \boldsymbol{\varepsilon}(\mathbf{d}_\mathbf{u})\boldsymbol{\varepsilon}(\mathbf{c}_{\mathbf{y}_1})]
+  \boldsymbol{\varepsilon}(\mathbf{d}_\mathbf{u})\boldsymbol{\varepsilon}(\mathbf{c}_{\mathbf{y}_1})] d/Omega
 \\
 =-\int_\Gamma \mathbf{d}_\mathbf{u} \cdot \mathbf{t} -\int_\Omega \rho^{p}
 [\lambda \nabla \cdot \mathbf{y} \nabla \cdot \mathbf{d}_\mathbf{u} + \mu
-\boldsymbol{\varepsilon}(d_\mathbf{u})\boldsymbol{\varepsilon}(\mathbf{y}_1)]
-=======
-  \int_\Omega p \rho^{p-1} c_\rho [\lambda \nabla \cdot {\textbf{y}_1} \nabla
-  \cdot \textbf{d}_\textbf{u} +  \mu  \varepsilon(\textbf{d}_\textbf{u})
-  \varepsilon(\textbf{y})] + \rho^{p} [\lambda \nabla \cdot
-  \textbf{c}_{\textbf{y}_1} \nabla \cdot \textbf{d}_\textbf{u} +  \mu
-  \varepsilon(\textbf{d}_\textbf{u})\varepsilon(\textbf{c}_{\textbf{y}_1})]  d\Omega
-\\
-=-\int_\Gamma \textbf{d}_\textbf{u} \cdot \textbf{t}  d\partial\Omega -\int_\Omega \rho^{p}
-[\lambda \nabla \cdot \textbf{y} \nabla \cdot \textbf{d}_\textbf{u} + \mu
-\varepsilon(d_\textbf{u})\varepsilon(\textbf{y}_1)] d\Omega
->>>>>>> 8bf6c599
+\boldsymbol{\varepsilon}(d_\mathbf{u})\boldsymbol{\varepsilon}(\mathbf{y}_1)] d\Omega
 @f}
 
 Equation 2
 @f[
-<<<<<<< HEAD
-  \int_\Omega  - d_\varrho c_{z_1} +d_\varrho c_{z_2}  + H(d_\varrho)c_{y_2} =
-  -\int_\Omega -d_\varrho z_1 + d_\varrho z_2 + H(d_\varrho)y_2
-=======
-  \int_\Omega  - d_\sigma c_{z_1} +d_\sigma c_{z_2}  + H(d_\sigma)c_{y_2} d\Omega =
-  -\int_\Omega -d_\sigma z_1 + d_\sigma z_2 + H(d_\sigma)y_2 d\Omega
->>>>>>> 8bf6c599
+  \int_\Omega  - d_\varrho c_{z_1} +d_\varrho c_{z_2}  + H(d_\varrho)c_{y_2}  d\Omega =
+  -\int_\Omega -d_\varrho z_1 + d_\varrho z_2 + H(d_\varrho)y_2 d\Omega 
 @f]
 </li>
 <li> Primal Feasibility - these equations ensure the equality constraints
@@ -524,58 +394,32 @@
 
 Equation 3
 @f{multiline}{\int_\Omega p \rho^{p-1} c_p[\lambda \nabla \cdot
-<<<<<<< HEAD
 \mathbf{d}_{\mathbf{y}_1} \nabla \cdot \mathbf{u} +  \mu
 \boldsymbol{\varepsilon}(\mathbf{u}) \boldsymbol{\varepsilon}(\mathbf{d}_{\mathbf{y}_1})] +
 \rho^{p}[\lambda \nabla \cdot \mathbf{d}_{\mathbf{y}_1} \nabla \cdot
 \mathbf{c}_\mathbf{u} +  \mu  \boldsymbol{\varepsilon}(\mathbf{c}_\mathbf{u})
-\boldsymbol{\varepsilon}(\mathbf{d}_{\mathbf{y}_1})]
+\boldsymbol{\varepsilon}(\mathbf{d}_{\mathbf{y}_1})] d\Omega
 \\
  =-\int_\Omega \rho^{p}[\lambda \nabla \cdot \mathbf{d}_{\mathbf{y}_1} \nabla
  \cdot \mathbf{u} + \mu  \boldsymbol{\varepsilon}(\mathbf{u}) \boldsymbol{\varepsilon}
  (\mathbf{d}_{\mathbf{y}_1})]  + \int_\Gamma  \mathbf{d}_{\mathbf{y}_1}
- \cdot \mathbf{t}
-=======
-\textbf{d}_{\textbf{y}_1} \nabla \cdot \textbf{u} +  \mu
-\varepsilon(\textbf{u}) \varepsilon(\textbf{d}_{\textbf{y}_1})] +
-\rho^{p}[\lambda \nabla \cdot \textbf{d}_{\textbf{y}_1} \nabla \cdot
-\textbf{c}_\textbf{u} +  \mu  \varepsilon(\textbf{c}_\textbf{u})
-\varepsilon(\textbf{d}_{\textbf{y}_1})] d\Omega
-\\
- =-\int_\Omega \rho^{p}[\lambda \nabla \cdot \textbf{d}_{\textbf{y}_1} \nabla
- \cdot \textbf{u} + \mu  \varepsilon(\textbf{u}) \varepsilon
- (\textbf{d}_{\textbf{y}_1})] d\Omega + \int_\Gamma  \textbf{d}_{\textbf{y}_1}
- \cdot \textbf{t}  d\partial\Omega
->>>>>>> 8bf6c599
+ \cdot \mathbf{t} d\partial\Omega
 @f}
 
     Equation 4
 @f[
-<<<<<<< HEAD
-  -\int_\Omega d_{z_1}(c_\varrho - c_{s_1})=\int_\Omega d_{z_1} (\varrho - s_1)
-=======
-  -\int_\Omega d_{z_1}(c_\sigma - c_{s_1}) d\Omega=\int_\Omega d_{z_1} (\sigma - s_1)  d\Omega
->>>>>>> 8bf6c599
+  -\int_\Omega d_{z_1}(c_\varrho - c_{s_1}) d\Omega=\int_\Omega d_{z_1} (\varrho - s_1) d\Omega
 @f]
 
     Equation 5
 @f[
-<<<<<<< HEAD
-  -\int_\Omega d_{z_2}(-c_\varrho-c_{s_2}) = \int_\Omega d_{z_2} (1-\varrho-s_2)
-=======
-  -\int_\Omega d_{z_2}(-c_\sigma-c_{s_2})  d\Omega= \int_\Omega d_{z_2} (1-\sigma-s_2)  d\Omega
->>>>>>> 8bf6c599
+  -\int_\Omega d_{z_2}(-c_\varrho-c_{s_2}) d\Omega= \int_\Omega d_{z_2} (1-\varrho-s_2) d\Omega
 @f]
 
     Equation 6
 @f[
-<<<<<<< HEAD
-  -\int_\Omega   d_{y_2}(c_\rho - H(c_\varrho))=\int_\Omega d_{y_2}
-  (\rho - H(\varrho))
-=======
-  -\int_\Omega   d_{y_2}(c_\rho - H(c_\sigma)) d\Omega =\int_\Omega d_{y_2}
-  (\rho - H(\sigma)) d\Omega
->>>>>>> 8bf6c599
+  -\int_\Omega   d_{y_2}(c_\rho - H(c_\varrho)) d\Omega=\int_\Omega d_{y_2}
+  (\rho - H(\varrho)) d\Omega
 @f]
   <\li>
   <li>Complementary Slackness - these equations essentially ensure the barrier
@@ -617,11 +461,7 @@
  to solving nonlinear optimization problems, it turns out that the problem is
  actually quite difficult to solve in practice. In particular, it is quite
  nonlinear and an important question is not just to find search directions
-<<<<<<< HEAD
  $c_{\{\bullet\}}$ as discussed above based on a Newton method, but that one needs to
-=======
- $c_{\cdot}$ as discussed above based on a Newton method, but that one needs to
->>>>>>> 8bf6c599
  spend quite a lot of attention to how far one wants to go in this direction.
  This is often called "line search" and comes down to the question of how to
  choose the step length $\alpha_k \in (0,1]$ so that we move from the current
@@ -637,17 +477,11 @@
 algorithm @cite Nocedal2006. When discussing this algorithm, we will use the
 vector $\mathbf{x}$ to represent all primal variables - the filtered and
 unfiltered densities, slack variables and displacement - and use the vector
-<<<<<<< HEAD
+
 $\mathbf{y}$ to represent all of the dual vectors. The (incremental) solution to the nonlinear
 system of equations stated above will now be referred to as $\Delta \mathbf{x}$ and $\Delta
-\mathbf{y}$ instead of $c_{\{\bullet\}}$. A merit function is referred to here as
+\mathbf{y}$ instead of $c_{\{\bullet\}}$. A merit function (explained in more detail later) is referred to here as
 $\phi(\mathbf{x,\mathbf{y}})$
-=======
-$\textbf{y}$ to represent all of the dual vectors. The (incremental) solution to the nonlinear
-system of equations stated above will now be referred to as $\Delta \textbf{x}$ and $\Delta
-\textbf{y}$ instead of $c_{\{\cdot\}}$. A merit function (explained in more detail later)
-is referred to here as $\phi(\textbf{x,\textbf{y}})$.
->>>>>>> 8bf6c599
 
 The watchdog algorithm applied to a subproblem with a given barrier parameter
 works in the following way: First, the current iteration is saved as a
@@ -746,29 +580,16 @@
 
 Here, we use an exact $l_1$ merit function to test the steps:
 @f{multiline}{
-<<<<<<< HEAD
   \phi(\mathbf{x},\mathbf{y}) = \int_{\partial \Omega} \mathbf{u}\cdot
-  \mathbf{t} - \alpha \int_\Omega (\log(s_1) + \log(s_2)) + p \sum_i\left|
-  \int_\Omega y_{2,i}(H(\varrho) - \rho) \right|
+  \mathbf{t} d\partial\Omega- \alpha \int_\Omega (\log(s_1) + \log(s_2)) + p \sum_i\left|
+  \int_\Omega y_{2,i}(H(\varrho) - \rho) d\Omega \right|
 \\
-+ p \sum_i\left| \int_{\partial \Omega} \mathbf{y}_{1,i}\cdot \mathbf{t}  -
++ p \sum_i\left| \int_{\partial \Omega} \mathbf{y}_{1,i}\cdot \mathbf{t}  d\partial\Omega-
 \int_\Omega \rho^p[\lambda \nabla \cdot \mathbf{u} \nabla \cdot \mathbf{y}_{1,i}
- + \mu \boldsymbol{\varepsilon}{\mathbf{u}}\boldsymbol{\varepsilon}{\mathbf{y}_{1,i}}]\right|
+ + \mu \boldsymbol{\varepsilon}{\mathbf{u}}\boldsymbol{\varepsilon}{\mathbf{y}_{1,i}}] d\Omega \right|
 \\
-+ p \sum_i\left| \int_\Omega z_{1,i}(s_1 - \varrho) \right|+ p \sum_i\left|
-\int_\Omega z_{2,i}(1-\varrho - s_2) \right|
-=======
-  \phi(\textbf{x},\textbf{y}) = \int_{\partial \Omega} \textbf{u}\cdot
-  \textbf{t}  d\Omega - \alpha \int_\Omega (\log(s_1) + \log(s_2)) d\Omega + p \sum_i\left|
-  \int_\Omega y_{2,i}(H(\sigma) - \rho) d\Omega \right|
-\\
-+ p \sum_i\left| \int_{\partial \Omega} \textbf{y}_{1,i}\cdot \textbf{t} d\Omega  -
-\int_\Omega \rho^p[\lambda \nabla \cdot \textbf{u} \nabla \cdot \textbf{y}_{1,i}
- + \mu \varepsilon{\textbf{u}}\varepsilon{\textbf{y}_{1,i}}] d\Omega\right|
-\\
-+ p \sum_i\left| \int_\Omega z_{1,i}(s_1 - \sigma) d\Omega \right|+ p \sum_i\left|
-\int_\Omega z_{2,i}(1-\sigma - s_2)  d\Omega\right|
->>>>>>> 8bf6c599
++ p \sum_i\left| \int_\Omega z_{1,i}(s_1 - \varrho) d\Omega\right|+ p \sum_i\left|
+\int_\Omega z_{2,i}(1-\varrho - s_2) d\Omega\right|
 @f}
 
 Here, $p$ is a penalty parameter. This merit function being exact means that
