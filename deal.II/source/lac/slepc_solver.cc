//---------------------------------------------------------------------------
//    $Id$
//    Version: $Name$
//    Author: Toby D. Young, Polish Academy of Sciences, 2008-2013
//
//    Copyright (C) 2009-2013 by the deal.II authors
//
//    This file is subject to QPL and may not be  distributed
//    without copyright and license information. Please refer
//    to the file deal.II/doc/license.html for the  text  and
//    further information on this license.
//
//---------------------------------------------------------------------------


#include <deal.II/lac/slepc_solver.h>

#ifdef DEAL_II_WITH_SLEPC

#  include <deal.II/lac/petsc_matrix_base.h>
#  include <deal.II/lac/petsc_vector_base.h>
#  include <deal.II/lac/petsc_vector.h>
#  include <deal.II/lac/slepc_spectral_transformation.h>

#  include <cmath>
#  include <vector>

#  include <petscversion.h>
#  include <slepcversion.h>

DEAL_II_NAMESPACE_OPEN

namespace SLEPcWrappers
{

  SolverBase::SolverData::~SolverData ()
  {
    // Destroy the solver object.
#if DEAL_II_PETSC_VERSION_LT(3,2,0)
    int ierr = EPSDestroy (eps);
#else
    int ierr = EPSDestroy (&eps);
#endif
    AssertThrow (ierr == 0, ExcSLEPcError(ierr));
  }

  SolverBase::SolverBase (SolverControl  &cn,
                          const MPI_Comm &mpi_communicator)
    :
    solver_control (cn),
    mpi_communicator (mpi_communicator),
    set_which (EPS_LARGEST_MAGNITUDE),
    set_problem (EPS_NHEP),
    opA (NULL),
    opB (NULL),
    initial_vector (NULL),
    transformation (NULL)
  {}

  SolverBase::~SolverBase ()
  {}

  void
  SolverBase::set_matrices (const PETScWrappers::MatrixBase &A)
  {
    // standard eigenspectrum problem
    opA = &A;
    opB = NULL;
  }

  void
  SolverBase::set_matrices (const PETScWrappers::MatrixBase &A,
                            const PETScWrappers::MatrixBase &B)
  {
    // generalized eigenspectrum problem
    opA = &A;
    opB = &B;
  }

  void
  SolverBase::set_initial_vector (const PETScWrappers::VectorBase &this_initial_vector)
  {
    initial_vector = (&this_initial_vector);
  }

  void
  SolverBase::set_transformation (SLEPcWrappers::TransformationBase &this_transformation)
  {
    transformation = &this_transformation;
  }

  void
  SolverBase::set_which_eigenpairs (const EPSWhich eps_which)
  {
    set_which = eps_which;
  }

  void
<<<<<<< HEAD
  SolverBase::solve (const size_type n_eigenvectors, size_type *n_converged)
=======
  SolverBase::set_problem_type (const EPSProblemType eps_problem)
  {
    set_problem = eps_problem;
  }

  void
  SolverBase::solve (const unsigned int  n_eigenvectors, 
		     unsigned int       *n_converged)
>>>>>>> 0cbae381
  {
    int ierr;

    // create a solver object if this is necessary
    if (solver_data.get() == 0)
      {
        // reset solver dtaa
        solver_data.reset (new SolverData());

        // create eigensolver context and set operators
        ierr = EPSCreate (mpi_communicator, &solver_data->eps);
        AssertThrow (ierr == 0, ExcSLEPcError(ierr));

        // set eigenspectrum problem type (general/standard)
        AssertThrow (opA, ExcSLEPcWrappersUsageError());
        if (opB)
          ierr = EPSSetOperators (solver_data->eps, *opA, *opB);
        else
          ierr = EPSSetOperators (solver_data->eps, *opA, PETSC_NULL);
        AssertThrow (ierr == 0, ExcSLEPcError(ierr));

        // set runtime options
        set_solver_type (solver_data->eps);
      }

    // set the initial vector(s) if any
    if (initial_vector && initial_vector->size() != 0)
      {

#if DEAL_II_PETSC_VERSION_LT(3,1,0)
        ierr = EPSSetInitialVector (solver_data->eps, *initial_vector);
#else
        Vec this_vector = *initial_vector;
        ierr = EPSSetInitialSpace (solver_data->eps, 1, &this_vector);
#endif

        AssertThrow (ierr == 0, ExcSLEPcError(ierr));
      }

    // set transformation type if any
    if (transformation)
      transformation->set_context (solver_data->eps);

    // set which portion of the eigenspectrum to solve for
    ierr = EPSSetWhichEigenpairs (solver_data->eps, set_which);
    AssertThrow (ierr == 0, ExcSLEPcError(ierr));

    // set number of eigenvectors to compute
    ierr = EPSSetDimensions (solver_data->eps, n_eigenvectors,
                             PETSC_DECIDE, PETSC_DECIDE);
    AssertThrow (ierr == 0, ExcSLEPcError(ierr));

    // set the solve options to the eigenvalue problem solver context
    ierr = EPSSetFromOptions (solver_data->eps);
    AssertThrow (ierr == 0, ExcSLEPcError(ierr));

    // Set convergence test to be absolute
    ierr = EPSSetConvergenceTest (solver_data->eps, EPS_CONV_ABS);
    AssertThrow (ierr == 0, ExcSLEPcError(ierr));

    // Set the convergence test function
    // ierr = EPSSetConvergenceTestFunction (solver_data->eps, &convergence_test,
    //              reinterpret_cast<void *>(&solver_control));
    // AssertThrow (ierr == 0, ExcSLEPcError(ierr));

    // solve the eigensystem
    ierr = EPSSolve (solver_data->eps);
    AssertThrow (ierr == 0, ExcSLEPcError(ierr));

    // get number of converged eigenstates
    ierr = EPSGetConverged (solver_data->eps,
                            reinterpret_cast<PetscInt *>(n_converged)
                           );
    AssertThrow (ierr == 0, ExcSLEPcError(ierr));

    PetscInt n_iterations = 0;
    double residual_norm = 1e300;

    // @todo Investigate elaborating on some of this to act on the
    // complete eigenspectrum
    {
      // get the number of solver iterations
      ierr = EPSGetIterationNumber (solver_data->eps, &n_iterations);
      AssertThrow (ierr == 0, ExcSLEPcError(ierr));

      // get the residual norm of the most extreme eigenvalue
      ierr = EPSComputeResidualNorm (solver_data->eps, 0, &residual_norm);
      AssertThrow (ierr == 0, ExcSLEPcError(ierr));

      // check the solver state
      const SolverControl::State state
        = solver_control.check (n_iterations, residual_norm);

      // get the solver state according to SLEPc
      get_solver_state (state);

      // and in case of failure: throw exception
      if (solver_control.last_check () != SolverControl::success)
        throw SolverControl::NoConvergence (solver_control.last_step (),
                                            solver_control.last_value ());
    }
  }

  void
  SolverBase::get_eigenpair (const size_type            index,
#ifndef PETSC_USE_COMPLEX
                             double                    &kr,
#else
                             std::complex<double>      &kr,
#endif
                             PETScWrappers::VectorBase &vr)
  {
    AssertThrow (solver_data.get() != 0, ExcSLEPcWrappersUsageError());

    // get converged eigenpair
    int ierr = EPSGetEigenpair (solver_data->eps, index,
                                &kr, PETSC_NULL, vr, PETSC_NULL);
    AssertThrow (ierr == 0, ExcSLEPcError(ierr));
  }

  void
  SolverBase::reset ()
  {
    AssertThrow (solver_data.get() != 0, ExcSLEPcWrappersUsageError());

    // destroy solver object.
    solver_data.reset ();
  }

  EPS *
  SolverBase::get_eps ()
  {
    if (solver_data.get () == 0)
      return NULL;

    return &solver_data->eps;
  }

  void
  SolverBase::get_solver_state (const SolverControl::State state)
  {
    switch (state)
      {
      case ::dealii::SolverControl::iterate:
        solver_data->reason = EPS_CONVERGED_ITERATING;
        break;

      case ::dealii::SolverControl::success:
        solver_data->reason = static_cast<EPSConvergedReason>(1);
        break;

      case ::dealii::SolverControl::failure:
        if (solver_control.last_step() > solver_control.max_steps())
          solver_data->reason = EPS_DIVERGED_ITS;
        else
          solver_data->reason = EPS_DIVERGED_BREAKDOWN;
        break;

      default:
        Assert (false, ExcNotImplemented());
      }
  }

  /* ---------------------- SolverControls ----------------------- */
  SolverControl &
  SolverBase::control () const
  {
    return solver_control;
  }

  int
  SolverBase::convergence_test (EPS          /*eps             */,
                                PetscScalar  /*kr              */,
                                PetscScalar  /*ki              */,
                                PetscReal    /*residual_norm   */,
                                PetscReal   */*estimated_error */,
                                void        */*solver_control_x*/)
  {
    // This function is undefined (future reference only).

    // return without failure.
    return 0;
  }

  /* ---------------------- SolverKrylovSchur ------------------------ */
  SolverKrylovSchur::SolverKrylovSchur (SolverControl        &cn,
                                        const MPI_Comm       &mpi_communicator,
                                        const AdditionalData &data)
    :
    SolverBase (cn, mpi_communicator),
    additional_data (data)
  {}

  void
  SolverKrylovSchur::set_solver_type (EPS &eps) const
  {
    int ierr;
    ierr = EPSSetType (eps, const_cast<char *>(EPSKRYLOVSCHUR));
    AssertThrow (ierr == 0, ExcSLEPcError(ierr));

    // hand over the absolute tolerance and the maximum number of
    // iteration steps to the SLEPc convergence criterion.
    ierr = EPSSetTolerances(eps, this->solver_control.tolerance(),
                            this->solver_control.max_steps());
    AssertThrow (ierr == 0, ExcSLEPcError(ierr));
  }

  /* ---------------------- SolverArnoldi ------------------------ */
  SolverArnoldi::AdditionalData::
  AdditionalData (const bool delayed_reorthogonalization)
    :
    delayed_reorthogonalization (delayed_reorthogonalization)
  {}

  SolverArnoldi::SolverArnoldi (SolverControl        &cn,
                                const MPI_Comm       &mpi_communicator,
                                const AdditionalData &data)
    :
    SolverBase (cn, mpi_communicator),
    additional_data (data)
  {}

  void
  SolverArnoldi::set_solver_type (EPS &eps) const
  {
    int ierr;
    ierr = EPSSetType (eps, const_cast<char *>(EPSARNOLDI));
    AssertThrow (ierr == 0, ExcSLEPcError(ierr));

    // hand over the absolute tolerance and the maximum number of
    // iteration steps to the SLEPc convergence criterion.
    ierr = EPSSetTolerances(eps, this->solver_control.tolerance(),
                            this->solver_control.max_steps());
    AssertThrow (ierr == 0, ExcSLEPcError(ierr));

    // if requested, set delayed reorthogonalization in the Arnoldi
    // iteration.
    if (additional_data.delayed_reorthogonalization)
      {
        ierr = EPSArnoldiSetDelayed (eps, PETSC_TRUE);
        AssertThrow (ierr == 0, ExcSLEPcError(ierr));
      }
  }

  /* ---------------------- Lanczos ------------------------ */
  SolverLanczos::SolverLanczos (SolverControl        &cn,
                                const MPI_Comm       &mpi_communicator,
                                const AdditionalData &data)
    :
    SolverBase (cn, mpi_communicator),
    additional_data (data)
  {}

  void
  SolverLanczos::set_solver_type (EPS &eps) const
  {
    int ierr;
    ierr = EPSSetType (eps, const_cast<char *>(EPSLANCZOS));
    AssertThrow (ierr == 0, ExcSLEPcError(ierr));

    // hand over the absolute tolerance and the maximum number of
    // iteration steps to the SLEPc convergence criterion.
    ierr = EPSSetTolerances (eps, this->solver_control.tolerance(),
                             this->solver_control.max_steps());
    AssertThrow (ierr == 0, ExcSLEPcError(ierr));
  }

  /* ----------------------- Power ------------------------- */
  SolverPower::SolverPower (SolverControl        &cn,
                            const MPI_Comm       &mpi_communicator,
                            const AdditionalData &data)
    :
    SolverBase (cn, mpi_communicator),
    additional_data (data)
  {}

  void
  SolverPower::set_solver_type (EPS &eps) const
  {
    int ierr;
    ierr = EPSSetType (eps, const_cast<char *>(EPSPOWER));
    AssertThrow (ierr == 0, ExcSLEPcError(ierr));

    // hand over the absolute tolerance and the maximum number of
    // iteration steps to the SLEPc convergence criterion.
    ierr = EPSSetTolerances (eps, this->solver_control.tolerance(),
                             this->solver_control.max_steps());
    AssertThrow (ierr == 0, ExcSLEPcError(ierr));
  }

  /* ---------------- Generalized Davidson ----------------- */
  SolverGeneralizedDavidson::SolverGeneralizedDavidson (SolverControl        &cn,
                                                        const MPI_Comm       &mpi_communicator,
                                                        const AdditionalData &data)
    :
    SolverBase (cn, mpi_communicator),
    additional_data (data)
  {}

  void
  SolverGeneralizedDavidson::set_solver_type (EPS &eps) const
  {
#if DEAL_II_PETSC_VERSION_GTE(3,1,0)
    int ierr;
    ierr = EPSSetType (eps, const_cast<char *>(EPSGD));
    AssertThrow (ierr == 0, ExcSLEPcError(ierr));

    // hand over the absolute tolerance and the maximum number of
    // iteration steps to the SLEPc convergence criterion.
    ierr = EPSSetTolerances (eps, this->solver_control.tolerance(),
                             this->solver_control.max_steps());
    AssertThrow (ierr == 0, ExcSLEPcError(ierr));
#else
    // Supress compiler warnings about unused paameters.
    (void) eps;

    // PETSc/SLEPc version must be > 3.1.0.
    Assert (false,
            ExcMessage ("Your SLEPc installation does not include a copy of the "
                        "Generalized Davidson solver. A SLEPc version > 3.1.0 is required."));
#endif
  }

  /* ------------------ Jacobi Davidson -------------------- */
  SolverJacobiDavidson::SolverJacobiDavidson (SolverControl        &cn,
                                              const MPI_Comm       &mpi_communicator,
                                              const AdditionalData &data)
    :
    SolverBase (cn, mpi_communicator),
    additional_data (data)
  {}

  void
  SolverJacobiDavidson::set_solver_type (EPS &eps) const
  {
#if DEAL_II_PETSC_VERSION_GTE(3,1,0)
    int ierr;
    ierr = EPSSetType (eps, const_cast<char *>(EPSJD));
    AssertThrow (ierr == 0, ExcSLEPcError(ierr));

    // hand over the absolute tolerance and the maximum number of
    // iteration steps to the SLEPc convergence criterion.
    ierr = EPSSetTolerances (eps, this->solver_control.tolerance(),
                             this->solver_control.max_steps());
    AssertThrow (ierr == 0, ExcSLEPcError(ierr));
#else
    // Supress compiler warnings about unused paameters.
    (void) eps;

    // PETSc/SLEPc version must be > 3.1.0.
    Assert ((false),
            ExcMessage ("Your SLEPc installation does not include a copy of the "
                        "Jacobi-Davidson solver. A SLEPc version > 3.1.0 is required."));
#endif
  }

}

DEAL_II_NAMESPACE_CLOSE

#else

// On gcc2.95 on Alpha OSF1, the native assembler does not like empty
// files, so provide some dummy code
namespace
{
  void dummy () {}
}
#endif // DEAL_II_WITH_SLEPC
<|MERGE_RESOLUTION|>--- conflicted
+++ resolved
@@ -96,9 +96,6 @@
   }
 
   void
-<<<<<<< HEAD
-  SolverBase::solve (const size_type n_eigenvectors, size_type *n_converged)
-=======
   SolverBase::set_problem_type (const EPSProblemType eps_problem)
   {
     set_problem = eps_problem;
@@ -107,7 +104,6 @@
   void
   SolverBase::solve (const unsigned int  n_eigenvectors, 
 		     unsigned int       *n_converged)
->>>>>>> 0cbae381
   {
     int ierr;
 
