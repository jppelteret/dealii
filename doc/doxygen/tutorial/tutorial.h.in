--- conflicted
+++ resolved
@@ -622,21 +622,21 @@
  *       </td></tr>
  *
  *   <tr valign="top">
-<<<<<<< HEAD
+ *       <td>step-76</td>
+ *       <td> Like step-67, but for demonstrating MPI-3.0 shared-memory features.
+ *       <br/> Keywords: MatrixFree, MatrixFree::cell_loop()
+ *       </td></tr>
+ *
+ *   <tr valign="top">
+ *       <td>step-77</td>
+ *       <td> The nonlinear minimal surface equation revisited.
+ *       Interfacing with SUNDIALS' KINSOL nonlinear solver.
+ *       </td></tr>
+ *
+ *   <tr valign="top">
  *       <td>step-79</td>
  *       <td> A topology optimization program for elastic media using the solid 
  *       isotropic material penalization (SIMP) formulation.
-=======
- *       <td>step-76</td>
- *       <td> Like step-67, but for demonstrating MPI-3.0 shared-memory features.
- *       <br/> Keywords: MatrixFree, MatrixFree::cell_loop()
- *       </td></tr>
- *
- *   <tr valign="top">
- *       <td>step-77</td>
- *       <td> The nonlinear minimal surface equation revisited.
- *       Interfacing with SUNDIALS' KINSOL nonlinear solver.
->>>>>>> 38ab617e
  *       </td></tr>
  *
  * </table>
